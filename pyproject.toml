[tool.poetry]
name = "langflow"
version = "0.6.5a9"
description = "A Python package with a built-in web application"
authors = ["Logspace <contact@logspace.ai>"]
maintainers = [
    "Carlos Coelho <carlos@logspace.ai>",
    "Cristhian Zanforlin <cristhian.lousa@gmail.com>",
    "Gabriel Almeida <gabriel@logspace.ai>",
    "Gustavo Schaedler <gustavopoa@gmail.com>",
    "Igor Carvalho <igorr.ackerman@gmail.com>",
    "Lucas Eduoli <lucaseduoli@gmail.com>",
    "Otávio Anovazzi <otavio2204@gmail.com>",
    "Rodrigo Nader <rodrigo@logspace.ai>",
]
repository = "https://github.com/logspace-ai/langflow"
license = "MIT"
readme = "README.md"
keywords = ["nlp", "langchain", "openai", "gpt", "gui"]
packages = [{ include = "langflow", from = "src/backend" }]
include = ["src/backend/langflow/*", "src/backend/langflow/**/*"]
documentation = "https://docs.langflow.org"

[tool.poetry.scripts]
langflow = "langflow.__main__:main"

[tool.poetry.dependencies]


python = ">=3.9,<3.11"
fastapi = "^0.108.0"
uvicorn = "^0.25.0"
beautifulsoup4 = "^4.12.2"
google-search-results = "^2.4.1"
google-api-python-client = "^2.79.0"
typer = "^0.9.0"
gunicorn = "^21.2.0"
langchain = "~0.0.345"
openai = "^1.6.1"
pandas = "2.0.3"
chromadb = "^0.4.0"
huggingface-hub = { version = "^0.19.0", extras = ["inference"] }
rich = "^13.7.0"
llama-cpp-python = { version = "~0.2.0", optional = true }
networkx = "^3.1"
unstructured = "^0.11.0"
pypdf = "^3.17.0"
lxml = "^4.9.2"
pysrt = "^1.1.2"
fake-useragent = "^1.4.0"
docstring-parser = "^0.15"
psycopg2-binary = "^2.9.6"
pyarrow = "^14.0.0"
tiktoken = "~0.5.0"
wikipedia = "^1.4.0"
qdrant-client = "^1.7.0"
websockets = "^10.3"
weaviate-client = { version = "^4.4b6", allow-prereleases = true }
jina = "*"
sentence-transformers = { version = "^2.2.2", optional = true }
ctransformers = { version = "^0.2.10", optional = true }
cohere = "^4.39.0"
python-multipart = "^0.0.6"
sqlmodel = "^0.0.14"
faiss-cpu = "^1.7.4"
anthropic = "^0.8.0"
orjson = "3.9.3"
multiprocess = "^0.70.14"
cachetools = "^5.3.1"
types-cachetools = "^5.3.0.5"
platformdirs = "^4.1.0"
pinecone-client = "^2.2.2"
pymongo = "^4.6.0"
supabase = "^2.3.0"
certifi = "^2023.11.17"
google-cloud-aiplatform = "^1.36.0"
psycopg = "^3.1.9"
psycopg-binary = "^3.1.9"
fastavro = "^1.8.0"
langchain-experimental = "*"
celery = { extras = ["redis"], version = "^5.3.6", optional = true }
redis = { version = "^4.6.0", optional = true }
flower = { version = "^2.0.0", optional = true }
alembic = "^1.13.0"
passlib = "^1.7.4"
bcrypt = "4.0.1"
python-jose = "^3.3.0"
metaphor-python = "^0.1.11"
pydantic = "^2.5.0"
pydantic-settings = "^2.1.0"
zep-python = "*"
pywin32 = { version = "^306", markers = "sys_platform == 'win32'" }
loguru = "^0.7.1"
langfuse = "^1.1.11"
pillow = "^10.0.0"
metal-sdk = "^2.4.0"
markupsafe = "^2.1.3"
extract-msg = "^0.45.0"
# jq is not available for windows
jq = { version = "^1.6.0", markers = "sys_platform != 'win32'" }
boto3 = "^1.28.63"
numexpr = "^2.8.6"
qianfan = "0.2.0"
pgvector = "^0.2.3"
pyautogen = "^0.2.0"
langchain-google-genai = "^0.0.2"
elasticsearch = "^8.11.1"
pytube = "^15.0.0"
llama-index = "^0.9.24"
<<<<<<< HEAD
langchain-openai = "^0.0.2"
=======
>>>>>>> 16e959b6

[tool.poetry.group.dev.dependencies]
pytest-asyncio = "^0.23.1"
types-redis = "^4.6.0.5"
ipykernel = "^6.27.0"
mypy = "^1.7.1"
ruff = "^0.1.5"
httpx = "*"
pytest = "^7.4.2"
types-requests = "^2.31.0"
requests = "^2.31.0"
pytest-cov = "^4.1.0"
pandas-stubs = "^2.0.0.230412"
types-pillow = "^9.5.0.2"
types-pyyaml = "^6.0.12.8"
types-python-jose = "^3.3.4.8"
types-passlib = "^1.7.7.13"
locust = "^2.19.1"
pytest-mock = "^3.12.0"
pytest-xdist = "^3.5.0"
types-pywin32 = "^306.0.0.4"
types-google-cloud-ndb = "^2.2.0.0"
pytest-sugar = "^0.9.7"
pytest-instafail = "^0.5.0"


[tool.poetry.extras]
deploy = ["langchain-serve", "celery", "redis", "flower"]
local = ["llama-cpp-python", "sentence-transformers", "ctransformers"]
all = ["deploy", "local"]


[tool.pytest.ini_options]
minversion = "6.0"
addopts = "-ra"
testpaths = ["tests", "integration"]
console_output_style = "progress"
filterwarnings = ["ignore::DeprecationWarning"]
log_cli = true
markers = ["async_test"]


[tool.ruff]
exclude = ["src/backend/langflow/alembic/*"]
line-length = 120

[tool.mypy]
plugins = "pydantic.mypy"

[build-system]
requires = ["poetry-core"]
build-backend = "poetry.core.masonry.api"<|MERGE_RESOLUTION|>--- conflicted
+++ resolved
@@ -107,10 +107,7 @@
 elasticsearch = "^8.11.1"
 pytube = "^15.0.0"
 llama-index = "^0.9.24"
-<<<<<<< HEAD
 langchain-openai = "^0.0.2"
-=======
->>>>>>> 16e959b6
 
 [tool.poetry.group.dev.dependencies]
 pytest-asyncio = "^0.23.1"
