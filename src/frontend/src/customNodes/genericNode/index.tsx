--- conflicted
+++ resolved
@@ -27,20 +27,11 @@
 import { NodeDataType } from "../../types/flow";
 import { handleKeyDown, scapedJSONStringfy } from "../../utils/reactflowUtils";
 import { nodeColors, nodeIconsLucide } from "../../utils/styleUtils";
-<<<<<<< HEAD
-import {
-  classNames,
-  cn,
-  getFieldTitle,
-  isWrappedWithClass,
-  sortFields,
-} from "../../utils/utils";
-=======
 import { classNames, cn } from "../../utils/utils";
->>>>>>> 11c874cd
 import ParameterComponent from "./components/parameterComponent";
 import getFieldTitle from "../utils/get-field-title";
 import sortFields from "../utils/sort-fields";
+import isWrappedWithClass from "../../pages/FlowPage/components/PageComponent/utils/is-wrapped-with-class";
 
 export default function GenericNode({
   data,
