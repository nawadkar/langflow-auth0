--- conflicted
+++ resolved
@@ -16,12 +16,8 @@
   output_types?: Array<string>;
   beta?: boolean;
   documentation: string;
-<<<<<<< HEAD
-  [key: string]: Array<string> | string | APITemplateType | undefined;
-=======
   error?: string;
-  [key: string]: Array<string> | string | APITemplateType | boolean;
->>>>>>> 214aef76
+  [key: string]: Array<string> | string | APITemplateType | boolean | undefined;
 };
 
 export type TemplateVariableType = {
