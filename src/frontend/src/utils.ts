import {
	RocketLaunchIcon,
	LinkIcon,
	CpuChipIcon,
	LightBulbIcon,
	CommandLineIcon,
	WrenchScrewdriverIcon,
	WrenchIcon,
	ComputerDesktopIcon,
	Bars3CenterLeftIcon,
	GiftIcon,
	PaperClipIcon,
	QuestionMarkCircleIcon,
	FingerPrintIcon,
	ScissorsIcon,
	CircleStackIcon,
	Squares2X2Icon,
} from "@heroicons/react/24/outline";
import { Connection, Edge, Node, ReactFlowInstance } from "reactflow";
import { FlowType } from "./types/flow";
import { APITemplateType, TemplateVariableType } from "./types/api";
var _ = require("lodash");

export function classNames(...classes: Array<string>) {
	return classes.filter(Boolean).join(" ");
}

export const textColors = {
	white: "text-white",
	red: "text-red-700",
	orange: "text-orange-700",
	amber: "text-amber-700",
	yellow: "text-yellow-700",
	lime: "text-lime-700",
	green: "text-green-700",
	emerald: "text-emerald-700",
	teal: "text-teal-700",
	cyan: "text-cyan-700",
	sky: "text-sky-700",
	blue: "text-blue-700",
	indigo: "text-indigo-700",
	violet: "text-violet-700",
	purple: "text-purple-700",
	fuchsia: "text-fuchsia-700",
	pink: "text-pink-700",
	rose: "text-rose-700",
	black: "text-black-700",
	gray: "text-gray-700",
};

export const borderLColors = {
	white: "border-l-white",
	red: "border-l-red-500",
	orange: "border-l-orange-500",
	amber: "border-l-amber-500",
	yellow: "border-l-yellow-500",
	lime: "border-l-lime-500",
	green: "border-l-green-500",
	emerald: "border-l-emerald-500",
	teal: "border-l-teal-500",
	cyan: "border-l-cyan-500",
	sky: "border-l-sky-500",
	blue: "border-l-blue-500",
	indigo: "border-l-indigo-500",
	violet: "border-l-violet-500",
	purple: "border-l-purple-500",
	fuchsia: "border-l-fuchsia-500",
	pink: "border-l-pink-500",
	rose: "border-l-rose-500",
	black: "border-l-black-500",
	gray: "border-l-gray-500",
};

export const nodeColors: { [char: string]: string } = {
	prompts: "#4367BF",
	llms: "#6344BE",
	chains: "#FE7500",
	agents: "#903BBE",
	tools: "#FF3434",
	memories: "#F5B85A",
	advanced: "#000000",
	chat: "#198BF6",
	thought: "#272541",
	embeddings: "#42BAA7",
	documentloaders: "#7AAE42",
	vectorstores: "#AA8742",
	textsplitters: "#B47CB5",
	toolkits: "#DB2C2C",
	wrappers: "#E6277A",
	utilities: "#31A3CC",
	unknown: "#9CA3AF",
};

export const nodeNames: { [char: string]: string } = {
	prompts: "Prompts",
	llms: "LLMs",
	chains: "Chains",
	agents: "Agents",
	tools: "Tools",
	memories: "Memories",
	advanced: "Advanced",
	chat: "Chat",
	embeddings: "Embeddings",
	documentloaders: "Document Loaders",
	vectorstores: "Vector Stores",
	toolkits: "Toolkits",
	wrappers: "Wrappers",
	textsplitters: "Text Splitters",
	utilities: "Utilities",
	unknown: "Unknown",
};

export const nodeIcons: {
	[char: string]: React.ForwardRefExoticComponent<
		React.SVGProps<SVGSVGElement>
	>;
} = {
	agents: RocketLaunchIcon,
	chains: LinkIcon,
	memories: CpuChipIcon,
	llms: LightBulbIcon,
	prompts: CommandLineIcon,
	tools: WrenchIcon,
	advanced: ComputerDesktopIcon,
	chat: Bars3CenterLeftIcon,
	embeddings: FingerPrintIcon,
	documentloaders: PaperClipIcon,
	vectorstores: CircleStackIcon,
	toolkits: WrenchScrewdriverIcon,
	textsplitters: ScissorsIcon,
	wrappers: GiftIcon,
	utilities: Squares2X2Icon,
	unknown: QuestionMarkCircleIcon,
};

export const bgColors = {
	white: "bg-white",
	red: "bg-red-100",
	orange: "bg-orange-100",
	amber: "bg-amber-100",
	yellow: "bg-yellow-100",
	lime: "bg-lime-100",
	green: "bg-green-100",
	emerald: "bg-emerald-100",
	teal: "bg-teal-100",
	cyan: "bg-cyan-100",
	sky: "bg-sky-100",
	blue: "bg-blue-100",
	indigo: "bg-indigo-100",
	violet: "bg-violet-100",
	purple: "bg-purple-100",
	fuchsia: "bg-fuchsia-100",
	pink: "bg-pink-100",
	rose: "bg-rose-100",
	black: "bg-black-100",
	gray: "bg-gray-100",
};

export const bgColorsHover = {
	white: "hover:bg-white",
	black: "hover:bg-black-50",
	gray: "hover:bg-gray-50",
	red: "hover:bg-red-50",
	orange: "hover:bg-orange-50",
	amber: "hover:bg-amber-50",
	yellow: "hover:bg-yellow-50",
	lime: "hover:bg-lime-50",
	green: "hover:bg-green-50",
	emerald: "hover:bg-emerald-50",
	teal: "hover:bg-teal-50",
	cyan: "hover:bg-cyan-50",
	sky: "hover:bg-sky-50",
	blue: "hover:bg-blue-50",
	indigo: "hover:bg-indigo-50",
	violet: "hover:bg-violet-50",
	purple: "hover:bg-purple-50",
	fuchsia: "hover:bg-fuchsia-50",
	pink: "hover:bg-pink-50",
	rose: "hover:bg-rose-50",
};

export const textColorsHex = {
	red: "rgb(185 28 28)",
	orange: "rgb(194 65 12)",
	amber: "rgb(180 83 9)",
	yellow: "rgb(161 98 7)",
	lime: "rgb(77 124 15)",
	green: "rgb(21 128 61)",
	emerald: "rgb(4 120 87)",
	teal: "rgb(15 118 110)",
	cyan: "rgb(14 116 144)",
	sky: "rgb(3 105 161)",
	blue: "rgb(29 78 216)",
	indigo: "rgb(67 56 202)",
	violet: "rgb(109 40 217)",
	purple: "rgb(126 34 206)",
	fuchsia: "rgb(162 28 175)",
	pink: "rgb(190 24 93)",
	rose: "rgb(190 18 60)",
};

export const bgColorsHex = {
	red: "rgb(254 226 226)",
	orange: "rgb(255 237 213)",
	amber: "rgb(254 243 199)",
	yellow: "rgb(254 249 195)",
	lime: "rgb(236 252 203)",
	green: "rgb(220 252 231)",
	emerald: "rgb(209 250 229)",
	teal: "rgb(204 251 241)",
	cyan: "rgb(207 250 254)",
	sky: "rgb(224 242 254)",
	blue: "rgb(219 234 254)",
	indigo: "rgb(224 231 255)",
	violet: "rgb(237 233 254)",
	purple: "rgb(243 232 255)",
	fuchsia: "rgb(250 232 255)",
	pink: "rgb(252 231 243)",
	rose: "rgb(255 228 230)",
};

export const taskTypeMap: { [key: string]: string } = {
	MULTICLASS_CLASSIFICATION: "Multiclass Classification",
};

const charWidths: { [char: string]: number } = {
	" ": 0.2,
	"!": 0.2,
	'"': 0.3,
	"#": 0.5,
	$: 0.5,
	"%": 0.5,
	"&": 0.5,
	"(": 0.2,
	")": 0.2,
	"*": 0.5,
	"+": 0.5,
	",": 0.2,
	"-": 0.2,
	".": 0.1,
	"/": 0.5,
	":": 0.2,
	";": 0.2,
	"<": 0.5,
	"=": 0.5,
	">": 0.5,
	"?": 0.2,
	"@": 0.5,
	"[": 0.2,
	"\\": 0.5,
	"]": 0.2,
	"^": 0.5,
	_: 0.2,
	"`": 0.5,
	"{": 0.2,
	"|": 0.2,
	"}": 0.2,
	"~": 0.5,
};

for (let i = 65; i <= 90; i++) {
	charWidths[String.fromCharCode(i)] = 0.6;
}
for (let i = 97; i <= 122; i++) {
	charWidths[String.fromCharCode(i)] = 0.5;
}

export function measureTextWidth(text: string, fontSize: number) {
	let wordWidth = 0;
	for (let j = 0; j < text.length; j++) {
		let char = text[j];
		let charWidth = charWidths[char] || 0.5;
		wordWidth += charWidth * fontSize;
	}
	return wordWidth;
}

export function measureTextHeight(
	text: string,
	width: number,
	fontSize: number
) {
	const charHeight = fontSize;
	const lineHeight = charHeight * 1.5;
	const words = text.split(" ");
	let lineWidth = 0;
	let totalHeight = 0;
	for (let i = 0; i < words.length; i++) {
		let word = words[i];
		let wordWidth = measureTextWidth(word, fontSize);
		if (lineWidth + wordWidth + charWidths[" "] * fontSize <= width) {
			lineWidth += wordWidth + charWidths[" "] * fontSize;
		} else {
			totalHeight += lineHeight;
			lineWidth = wordWidth;
		}
	}
	totalHeight += lineHeight;
	return totalHeight;
}

export function toCamelCase(str: string) {
	return str
		.split(" ")
		.map((word, index) =>
			index === 0
				? word.toLowerCase()
				: word[0].toUpperCase() + word.slice(1).toLowerCase()
		)
		.join("");
}
export function toFirstUpperCase(str: string) {
	return str
		.split(" ")
		.map((word, index) => word[0].toUpperCase() + word.slice(1).toLowerCase())
		.join("");
}

<<<<<<< HEAD
export function toNormalCase(str: string) {
  let result =  str
    .split("_")
    .map((word, index) => {
      if (index === 0) {
        return word[0].toUpperCase() + word.slice(1).toLowerCase();
      }
      return word.toLowerCase();
    })
    .join(" ");

  return result.split("-")
  .map((word, index) => {
    if (index === 0) {
      return word[0].toUpperCase() + word.slice(1).toLowerCase();
    }
    return word.toLowerCase();
  })
  .join(" ");
=======
export function snakeToNormalCase(str: string) {
	return str
		.split("_")
		.map((word, index) => {
			if (index === 0) {
				return word[0].toUpperCase() + word.slice(1).toLowerCase();
			}
			return word.toLowerCase();
		})
		.join(" ");
>>>>>>> e0761cfe
}

export function normalCaseToSnakeCase(str: string) {
	return str
		.split(" ")
		.map((word, index) => {
			if (index === 0) {
				return word[0].toUpperCase() + word.slice(1).toLowerCase();
			}
			return word.toLowerCase();
		})
		.join("_");
}

export function roundNumber(x: number, decimals: number) {
	return Math.round(x * Math.pow(10, decimals)) / Math.pow(10, decimals);
}

export function getConnectedNodes(edge: Edge, nodes: Array<Node>): Array<Node> {
	const sourceId = edge.source;
	const targetId = edge.target;
	const connectedNodes = nodes.filter(
		(node) => node.id === targetId || node.id === sourceId
	);
	return connectedNodes;
}

export function isValidConnection(
	{ source, target, sourceHandle, targetHandle }: Connection,
	reactFlowInstance: ReactFlowInstance
) {
	if (
		sourceHandle.split("|")[0] === targetHandle.split("|")[0] ||
		sourceHandle
			.split("|")
			.slice(2)
			.some((t) => t === targetHandle.split("|")[0]) ||
		targetHandle.split("|")[0] === "str"
	) {
		let targetNode = reactFlowInstance.getNode(target).data.node;
		if (!targetNode) {
			if (
				!reactFlowInstance
					.getEdges()
					.find((e) => e.targetHandle === targetHandle)
			) {
				return true;
			}
		} else if (
			(!targetNode.template[targetHandle.split("|")[1]].list &&
				!reactFlowInstance
					.getEdges()
					.find((e) => e.targetHandle === targetHandle)) ||
			targetNode.template[targetHandle.split("|")[1]].list
		) {
			return true;
		}
	}
	return false;
}

export function removeApiKeys(flow: FlowType): FlowType {
<<<<<<< HEAD
  let cleanFLow = _.cloneDeep(flow);
  cleanFLow.data.nodes.forEach((node) => {
    for (const key in node.data.node.template) {
      if (key.includes("api")) {
        node.data.node.template[key].value = "";
      }
    }
  });
  return cleanFLow;
=======
	let cleanFLow = _.cloneDeep(flow);
	cleanFLow.data.nodes.forEach((node) => {
		for (const key in node.data.node.template) {
			if (key.includes("api")) {
				console.log(node.data.node.template[key]);
				node.data.node.template[key].value = "";
			}
		}
	});
	return cleanFLow;
>>>>>>> e0761cfe
}

export function updateObject<T extends Record<string, any>>(
	reference: T,
	objectToUpdate: T
): T {
	let clonedObject = _.cloneDeep(objectToUpdate);
	// Loop through each key in the object to update
	for (const key in clonedObject) {
		// If the key is not in the reference object, delete it
		if (!(key in reference)) {
			delete clonedObject[key];
		}
	}
	// Loop through each key in the reference object
	for (const key in reference) {
		// If the key is not in the object to update, add it
		if (!(key in clonedObject)) {
			clonedObject[key] = reference[key];
		}
	}
	return clonedObject;
}

export function debounce(func, wait) {
	let timeout;
	return function (...args) {
		const context = this;
		clearTimeout(timeout);
		timeout = setTimeout(() => func.apply(context, args), wait);
	};
}

export function updateTemplate(
	reference: APITemplateType,
	objectToUpdate: APITemplateType
): APITemplateType {
	let clonedObject:APITemplateType = _.cloneDeep(reference);

	// Loop through each key in the reference object
	for (const key in clonedObject) {
		// If the key is not in the object to update, add it
		if (objectToUpdate[key] && objectToUpdate[key].value) {
			clonedObject[key].value = objectToUpdate[key].value;
		}
	}
	return clonedObject;
}<|MERGE_RESOLUTION|>--- conflicted
+++ resolved
@@ -316,7 +316,6 @@
 		.join("");
 }
 
-<<<<<<< HEAD
 export function toNormalCase(str: string) {
   let result =  str
     .split("_")
@@ -336,18 +335,6 @@
     return word.toLowerCase();
   })
   .join(" ");
-=======
-export function snakeToNormalCase(str: string) {
-	return str
-		.split("_")
-		.map((word, index) => {
-			if (index === 0) {
-				return word[0].toUpperCase() + word.slice(1).toLowerCase();
-			}
-			return word.toLowerCase();
-		})
-		.join(" ");
->>>>>>> e0761cfe
 }
 
 export function normalCaseToSnakeCase(str: string) {
@@ -410,7 +397,6 @@
 }
 
 export function removeApiKeys(flow: FlowType): FlowType {
-<<<<<<< HEAD
   let cleanFLow = _.cloneDeep(flow);
   cleanFLow.data.nodes.forEach((node) => {
     for (const key in node.data.node.template) {
@@ -420,18 +406,6 @@
     }
   });
   return cleanFLow;
-=======
-	let cleanFLow = _.cloneDeep(flow);
-	cleanFLow.data.nodes.forEach((node) => {
-		for (const key in node.data.node.template) {
-			if (key.includes("api")) {
-				console.log(node.data.node.template[key]);
-				node.data.node.template[key].value = "";
-			}
-		}
-	});
-	return cleanFLow;
->>>>>>> e0761cfe
 }
 
 export function updateObject<T extends Record<string, any>>(
