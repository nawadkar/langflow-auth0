--- conflicted
+++ resolved
@@ -1,7 +1,6 @@
 import * as Form from "@radix-ui/react-form";
 import { useEffect, useState } from "react";
 import { InputComponentType } from "../../types/components";
-import { handleKeyDown } from "../../utils/reactflowUtils";
 import { classNames } from "../../utils/utils";
 import { Input } from "../ui/input";
 
@@ -27,25 +26,6 @@
 
   return (
     <div className="relative w-full">
-<<<<<<< HEAD
-      <Input
-        value={value}
-        disabled={disabled}
-        className={classNames(
-          password && !pwdVisible && value !== "" ? " text-clip password " : "",
-          editNode ? " input-edit-node " : "",
-          password && editNode ? "pr-8" : "",
-          password && !editNode ? "pr-10" : ""
-        )}
-        placeholder={password && editNode ? "Key" : "Type something..."}
-        onChange={(event) => {
-          onChange(event.target.value);
-        }}
-        onKeyDown={(e) => {
-          handleKeyDown(e, value, "");
-        }}
-      />
-=======
       {isForm ? (
         <Form.Control asChild>
           <Input
@@ -87,7 +67,6 @@
           }}
         />
       )}
->>>>>>> 2a4668d9
       {password && (
         <button
           className={classNames(
