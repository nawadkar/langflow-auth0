--- conflicted
+++ resolved
@@ -116,11 +116,7 @@
               key={file.id}
               onDelete={() => {
                 setFiles((prev: FilePreviewType[]) =>
-<<<<<<< HEAD
-                  prev.filter((f) => f.id !== file.id)
-=======
                   prev.filter((f) => f.id !== file.id),
->>>>>>> 6716a90c
                 );
                 // TODO: delete file on backend
               }}
